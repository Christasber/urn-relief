"use client";

// ThreePreview renders a 3D urn preview using React Three Fiber.  It loads
// an STL model, fits a perspective camera around it, and optionally
// overlays a relief generated from a user image.  The relief always
// sits flush against the urn, and the camera supports free rotation,
// zoom and pan.  The control overlay never blocks pointer events on the
// canvas.

import React, {
  useMemo,
  useRef,
  useEffect,
  useState,
  useCallback,
} from 'react';
import { Canvas, useThree, useFrame } from '@react-three/fiber';
// Import OrbitControls directly from Three.js examples instead of @react-three/drei.
// Using the example controls avoids requiring the drei package, which may not be
// installed in the target environment.  We will wrap these controls in a
// custom component below to integrate with react-three-fiber.
import { OrbitControls } from '@react-three/drei';
import * as THREE from 'three';
import { STLLoader } from 'three-stdlib';
import { useAppStore } from '@/lib/store';
import urns from '@/lib/urns/urns.json';

// Define the six faces of a cube that the relief can attach to.
type FaceCode = '+X' | '-X' | '+Y' | '-Y' | '+Z' | '-Z';

/**
 * Resolve an STL filename into an absolute path.  If the string is
 * already a URL or starts with a slash it is returned unchanged.
 */
function resolveSTL(p: string): string {
  if (!p) return '';
  if (/^https?:\/\//i.test(p)) return p;
  if (p.startsWith('/')) return p;
  if (p.includes('/')) return `/${p}`;
  return `/urns/${p}`;
}

/**
 * Fit a perspective camera to a bounding box with optional padding.  The
 * camera is positioned, near/far planes are set, and OrbitControls are
 * updated so the urn remains in view while still allowing orbit.
 */
function simpleFit(
  camera: THREE.PerspectiveCamera,
  controls: any,
  bbox: THREE.Box3,
  paddingK = 2.0,
): void {
  const center = new THREE.Vector3();
  bbox.getCenter(center);
  const size = new THREE.Vector3();
  bbox.getSize(size);
  const diag = size.length() || 1;
  const dir = new THREE.Vector3(1, 1.05, 1).normalize();
  const dist = diag * paddingK;
  camera.position.copy(center).addScaledVector(dir, dist);
  camera.lookAt(center);
  camera.near = Math.max(diag / 500, 0.001);
  camera.far = Math.max(diag * 50, 10);
  camera.updateProjectionMatrix();
  if (controls) {
    controls.target.copy(center);
    controls.minDistance = diag * 0.35;
    controls.maxDistance = diag * 6.0;
    controls.update();
  }
}

/**
 * Return the width (u) and height (v) of a given face of the bounding
 * box.  These values are used to size the relief plane.
 */
function faceSizeFor(bbox: THREE.Box3, face: FaceCode): { u: number; v: number } {
  const s = new THREE.Vector3();
  bbox.getSize(s);
  switch (face) {
    case '+X':
    case '-X':
      return { u: s.z, v: s.y };
    case '+Y':
    case '-Y':
      return { u: s.x, v: s.z };
    case '+Z':
    case '-Z':
    default:
      return { u: s.x, v: s.y };
  }
}

/**
 * Compute a position and orientation for a relief plane attached to one
 * face of the bounding box.  The plane’s local +Z points outwards and
 * the local +Y stays aligned with the chosen face up-vector.  The
 * returned `targetW` and `targetH` describe the face dimensions before
 * scaling.
 */
function facePlacement(bbox: THREE.Box3, face: FaceCode) {
  const size = new THREE.Vector3();
  bbox.getSize(size);
  const center = new THREE.Vector3();
  bbox.getCenter(center);
  const eps = 0.0006;
  const pos = center.clone();
  const normal = new THREE.Vector3(0, 0, 1);
  const up = new THREE.Vector3(0, 1, 0);
  let targetW = size.x;
  let targetH = size.y;
  switch (face) {
    case '+X':
      pos.x = bbox.max.x + eps;
<<<<<<< HEAD
      normal.set(1, 0, 0);
      up.set(0, 1, 0);
=======
      rot.set(0, Math.PI / 2, 0);
>>>>>>> f94a16a0
      targetW = size.z;
      targetH = size.y;
      break;
    case '-X':
      pos.x = bbox.min.x - eps;
<<<<<<< HEAD
      normal.set(-1, 0, 0);
      up.set(0, 1, 0);
=======
      rot.set(0, -Math.PI / 2, 0);
>>>>>>> f94a16a0
      targetW = size.z;
      targetH = size.y;
      break;
    case '+Y':
      pos.y = bbox.max.y + eps;
<<<<<<< HEAD
      normal.set(0, 1, 0);
      up.set(0, 0, -1);
=======
      rot.set(-Math.PI / 2, 0, 0);
>>>>>>> f94a16a0
      targetW = size.x;
      targetH = size.z;
      break;
    case '-Y':
      pos.y = bbox.min.y - eps;
<<<<<<< HEAD
      normal.set(0, -1, 0);
      up.set(0, 0, 1);
=======
      rot.set(Math.PI / 2, 0, 0);
>>>>>>> f94a16a0
      targetW = size.x;
      targetH = size.z;
      break;
    case '+Z':
      pos.z = bbox.max.z + eps;
      normal.set(0, 0, 1);
      up.set(0, 1, 0);
      targetW = size.x;
      targetH = size.y;
      break;
    case '-Z':
      pos.z = bbox.min.z - eps;
      normal.set(0, 0, -1);
      up.set(0, 1, 0);
      targetW = size.x;
      targetH = size.y;
      break;
    default:
      break;
  }
  const right = new THREE.Vector3().crossVectors(up, normal);
  if (right.lengthSq() < 1e-12) {
    // Fallback in the unlikely event that up and normal are parallel.
    right.set(1, 0, 0).cross(normal);
  }
  right.normalize();
  up.crossVectors(normal, right).normalize();
  const matrix = new THREE.Matrix4().makeBasis(right, up, normal);
  const quat = new THREE.Quaternion().setFromRotationMatrix(matrix);
  return { pos, quat, targetW, targetH };
}

/**
 * Generate displacement and normal maps from an image.  The image’s
 * luminance is normalized, blurred, sharpened, gamma corrected and
 * contrast boosted.  A CanvasTexture stores the displacement map and
 * a DataTexture stores the normal map.
 */
async function buildMaps(url: string) {
  const img = new Image();
  img.crossOrigin = 'anonymous';
  await new Promise<void>((resolve, reject) => {
    img.onload = () => resolve();
    img.onerror = reject;
    img.src = url;
  });
  const w = Math.min(1024, (img as any).naturalWidth || (img as any).width || 1024);
  const h = Math.min(1024, (img as any).naturalHeight || (img as any).height || 1024);
  const canvas = document.createElement('canvas');
  canvas.width = w;
  canvas.height = h;
  const ctx = canvas.getContext('2d')!;
  ctx.drawImage(img, 0, 0, w, h);
  const data = ctx.getImageData(0, 0, w, h).data;
  const lum = new Float32Array(w * h);
  for (let i = 0, j = 0; i < data.length; i += 4, j++) {
    lum[j] = 0.2126 * data[i] + 0.7152 * data[i + 1] + 0.0722 * data[i + 2];
  }
  const sorted = Float32Array.from(lum).sort();
  const p = (q: number) => sorted[Math.floor(q * (sorted.length - 1))];
  const lo = p(0.04);
  const hi = p(0.96);
  const span = Math.max(1e-6, hi - lo);
  for (let i = 0; i < lum.length; i++) {
    lum[i] = Math.min(1, Math.max(0, (lum[i] - lo) / span));
  }
  const tmp = new Float32Array(lum.length);
  const blur = new Float32Array(lum.length);
  const kernel = [1, 4, 6, 4, 1];
  const kernelSum = 16;
  // horizontal
  for (let y = 0; y < h; y++) {
    for (let x = 0; x < w; x++) {
      let acc = 0;
      for (let k = -2; k <= 2; k++) {
        const ix = Math.min(w - 1, Math.max(0, x + k));
        acc += lum[y * w + ix] * kernel[k + 2];
      }
      tmp[y * w + x] = acc / kernelSum;
    }
  }
  // vertical
  for (let y = 0; y < h; y++) {
    for (let x = 0; x < w; x++) {
      let acc = 0;
      for (let k = -2; k <= 2; k++) {
        const iy = Math.min(h - 1, Math.max(0, y + k));
        acc += tmp[iy * w + x] * kernel[k + 2];
      }
      blur[y * w + x] = acc / kernelSum;
    }
  }
  for (let i = 0; i < lum.length; i++) {
    const hp = lum[i] - blur[i];
    let v = lum[i] + 1.2 * hp;
    v = Math.min(1, Math.max(0, v));
    v = Math.pow(v, 0.85);
    v = v * v * (3 - 2 * v);
    lum[i] = Math.min(1, v * 1.5);
  }
  const dispCanvas = document.createElement('canvas');
  dispCanvas.width = w;
  dispCanvas.height = h;
  const dispCtx = dispCanvas.getContext('2d')!;
  const dispImg = dispCtx.createImageData(w, h);
  for (let i = 0, j = 0; i < dispImg.data.length; i += 4, j++) {
    const v = Math.round(lum[j] * 255);
    dispImg.data[i] = v;
    dispImg.data[i + 1] = v;
    dispImg.data[i + 2] = v;
    dispImg.data[i + 3] = 255;
  }
  dispCtx.putImageData(dispImg, 0, 0);
  const dispTex = new THREE.CanvasTexture(dispCanvas);
  dispTex.needsUpdate = true;
  dispTex.minFilter = THREE.LinearFilter;
  dispTex.magFilter = THREE.LinearFilter;
  // normal map
  const idx = (xx: number, yy: number) =>
    Math.min(w - 1, Math.max(0, xx)) + Math.min(h - 1, Math.max(0, yy)) * w;
  const normData = new Uint8Array(w * h * 3);
  for (let y = 0, q = 0; y < h; y++) {
    for (let x = 0; x < w; x++, q += 3) {
      const tl = lum[idx(x - 1, y - 1)];
      const t = lum[idx(x, y - 1)];
      const tr = lum[idx(x + 1, y - 1)];
      const l = lum[idx(x - 1, y)];
      const r = lum[idx(x + 1, y)];
      const bl = lum[idx(x - 1, y + 1)];
      const b = lum[idx(x, y + 1)];
      const br = lum[idx(x + 1, y + 1)];
      const gx = tr + 2 * r + br - (tl + 2 * l + bl);
      const gy = bl + 2 * b + br - (tl + 2 * t + tr);
      const nx = -gx * 2.2;
      const ny = -gy * 2.2;
      const nz = 1.0;
      const len = Math.hypot(nx, ny, nz) || 1;
      normData[q] = Math.round(((nx / len) * 0.5 + 0.5) * 255);
      normData[q + 1] = Math.round(((ny / len) * 0.5 + 0.5) * 255);
      normData[q + 2] = Math.round(((nz / len) * 0.5 + 0.5) * 255);
    }
  }
  const normTex = new THREE.DataTexture(normData, w, h, THREE.RGBFormat);
  normTex.needsUpdate = true;
  normTex.minFilter = THREE.LinearFilter;
  normTex.magFilter = THREE.LinearFilter;
  return { disp: dispTex, normal: normTex };
}

/**
 * Load an STL model and prepare a mesh.  The bounding box is used to
 * determine scaling: if the largest dimension is > 3 units, the model
 * is assumed to be in millimetres and scaled down to metres.  The
 * optional orientation applies rotations (degrees) and mirroring along
 * axes.  onReady receives the bounding box, scale, and transform.
 */
function UrnMesh(props: {
  stlPath: string;
  orientation?: {
    rotate_deg?: { x: number; y: number; z: number };
    mirror?: { x: boolean; y: boolean; z: boolean };
  };
  onReady: (info: { bbox: THREE.Box3; scale: number; matrix: THREE.Matrix4 }) => void;
  onError: (e: any) => void;
}) {
  const { stlPath, orientation, onReady, onError } = props;
  const [geometry, setGeometry] = useState<any>(null);
  const [scale, setScale] = useState(1);
  const [matrix, setMatrix] = useState(new THREE.Matrix4());
  useEffect(() => {
    let mounted = true;
    const loader = new STLLoader();
    loader.load(
      stlPath,
      (g) => {
        if (!mounted) return;
        try {
          g.computeVertexNormals();
          g.computeBoundingBox();
          const bbox = g.boundingBox ?? new THREE.Box3().setFromBufferAttribute(g.getAttribute('position') as any);
          const size = new THREE.Vector3();
          bbox.getSize(size);
          const largest = Math.max(size.x, size.y, size.z);
          const scl = largest > 3 ? 0.001 : 1;
          setScale(scl);
          const rot = new THREE.Euler(
            THREE.MathUtils.degToRad(orientation?.rotate_deg?.x ?? 0),
            THREE.MathUtils.degToRad(orientation?.rotate_deg?.y ?? 0),
            THREE.MathUtils.degToRad(orientation?.rotate_deg?.z ?? 0),
            'XYZ',
          );
          const mir = orientation?.mirror ?? { x: false, y: false, z: false };
          const mat = new THREE.Matrix4()
            .multiply(new THREE.Matrix4().makeRotationFromEuler(rot))
            .multiply(
              new THREE.Matrix4().makeScale(
                mir.x ? -1 : 1,
                mir.y ? -1 : 1,
                mir.z ? -1 : 1,
              ),
            );
          setMatrix(mat);
          onReady({ bbox, scale: scl, matrix: mat });
          setGeometry(g);
        } catch (e) {
          onError(e);
        }
      },
      undefined,
      (err) => onError(err),
    );
    return () => {
      mounted = false;
    };
  }, [stlPath, orientation, onReady, onError]);
  const material = useMemo(
    () =>
      new THREE.MeshStandardMaterial({
        color: 0xb5b5b5,
        metalness: 0.35,
        roughness: 0.5,
        side: THREE.DoubleSide,
      }),
    [],
  );
  if (!geometry) return null;
  return (
    <group scale={scale}>
      <group matrixAutoUpdate={false} matrix={matrix}>
        <mesh geometry={geometry} material={material} castShadow receiveShadow />
      </group>
    </group>
  );
}

/**
 * ReliefPlane renders a subdivided plane with displacement and normal
 * maps derived from the user image.  Displacement is scaled by a
 * user‑supplied boost factor and can be inverted.  The plane uses
 * zero bias so the back stays flush to the urn; a small offset along
 * +Z avoids z‑fighting.  Additional transforms (rotation, flips,
 * offsets) are applied per frame.
 */
function ReliefPlane(props: {
  image: string;
  params: any;
  target: any;
  faceBoxMeters: { w: number; h: number };
  autoRotateZDeg: number;
  faceNudgeMm?: { x: number; y: number };
}) {
  const { image, params, target, faceBoxMeters, autoRotateZDeg, faceNudgeMm } = props;
  const [maps, setMaps] = useState<any>(null);
  useEffect(() => {
    let live = true;
    if (!image) {
      setMaps(null);
      return;
    }
    (async () => {
      try {
        const mm = await buildMaps(image);
        if (live) setMaps(mm);
      } catch {
        if (live) setMaps(null);
      }
    })();
    return () => {
      live = false;
    };
  }, [image]);
  const depthM = Math.abs((params?.depth ?? 3.0) / 1000);
  const boost = params?.boost ?? 6;
  const invertSign = params?.invert ? -1 : 1;
  const material = useMemo(
    () =>
      new THREE.MeshStandardMaterial({
        color: 0xdddddd,
        metalness: 0.08,
        roughness: 0.42,
        displacementMap: maps?.disp ?? null,
        displacementScale: depthM * boost * invertSign,
        displacementBias: 0,
        normalMap: maps?.normal ?? null,
        normalScale: new THREE.Vector2(8.0, 8.0),
        side: THREE.DoubleSide,
      }),
    [maps, depthM, boost, invertSign],
  );
  const designW = (target?.width_mm ?? 100) / 1000;
  const designH = (target?.height_mm ?? 120) / 1000;
  const rotated = autoRotateZDeg === 90 ? { w: designH, h: designW } : { w: designW, h: designH };
  const margin = 0.002;
  const availW = Math.max(0, faceBoxMeters.w - margin);
  const availH = Math.max(0, faceBoxMeters.h - margin);
  const s = Math.min(availW / rotated.w, availH / rotated.h, 1.0);
  const userScale = params?.scale ?? 1;
  const planeW = rotated.w * s * userScale;
  const planeH = rotated.h * s * userScale;
  const meshRef = useRef<any>(null);
  useFrame(() => {
    const m = meshRef.current;
    if (!m) return;
    const zAuto = autoRotateZDeg * (Math.PI / 180);
    const zUser = (params?.rotation ?? 0) * (Math.PI / 180);
    const zExtra = ((params?.imageRotateDeg ?? 0) % 360) * (Math.PI / 180);
    m.rotation.z = zAuto + zUser + zExtra;
    m.scale.x = params?.flipX ? -1 : 1;
    m.scale.y = params?.flipY ? -1 : 1;
    m.position.x = ((params?.offsetX ?? 0) + (faceNudgeMm?.x ?? 0)) / 1000;
    m.position.y = ((params?.offsetY ?? 0) + (faceNudgeMm?.y ?? 0)) / 1000;
    m.position.z = 0.0004;
  });
  return (
    <mesh ref={meshRef} material={material} castShadow receiveShadow>
      <planeGeometry args={[planeW, planeH, 1024, 1024]} />
    </mesh>
  );
}

/**
 * Main ThreePreview component.  It loads the urn based on the selected
 * ID from the app store, fits the camera, displays UI controls, and
 * renders the relief plane when an image is provided.  A Reset
 * button allows refitting the camera.
 */
export default function ThreePreview() {
  const { urnId, imageDataUrl, params } = useAppStore((s) => ({
    urnId: s.urnId,
    imageDataUrl: s.imageDataUrl,
    params: s.params,
  }));
  const urn: any = urnId ? (urns as any)[urnId] : null;
  const [bbox, setBbox] = useState<any>(null);
  const [urnScale, setUrnScale] = useState(1);
  const [face, setFace] = useState<FaceCode | null>(null);
  const [faceNudge, setFaceNudge] = useState<{ x: number; y: number }>({ x: 0, y: 0 });
  const [stlError, setStlError] = useState<string | null>(null);
  const containerRef = useRef<any>(null);
  const controlsRef = useRef<any>(null);
  // Choose which face to use for the relief.  Default from urn metadata.
  const defaultFace: FaceCode = (urn?.target?.default_face ?? '+Y') as FaceCode;
  const requestedFace: FaceCode = (face ?? defaultFace) as FaceCode;
  // Compute available face area in metres.
  let faceBoxMeters = { w: 0.1, h: 0.1 };
  if (bbox) {
    const fs = faceSizeFor(bbox, requestedFace);
    faceBoxMeters = { w: fs.u * urnScale, h: fs.v * urnScale };
  }
  // Determine whether rotating the design by 90° yields a better fit.
  const targetWm = (urn?.target?.width_mm ?? 100) / 1000;
  const targetHm = (urn?.target?.height_mm ?? 120) / 1000;
  const margin = 0.002;
  const fit0 = Math.min((faceBoxMeters.w - margin) / targetWm, (faceBoxMeters.h - margin) / targetHm);
  const fit90 = Math.min((faceBoxMeters.w - margin) / targetHm, (faceBoxMeters.h - margin) / targetWm);
  const autoRotateZDeg = isFinite(fit90) && fit90 > fit0 ? 90 : 0;
  // Reset camera to fit urn.
  const doRefit = useCallback(() => {
    if (!bbox || !controlsRef.current) return;
    const cam = (controlsRef.current as any).object as THREE.PerspectiveCamera;
    const scaled = bbox.clone();
    scaled.min.multiplyScalar(urnScale);
    scaled.max.multiplyScalar(urnScale);
    simpleFit(cam, controlsRef.current, scaled, 2.0);
  }, [bbox, urnScale]);
  // Fitter component fits the camera whenever bbox or scale changes.
  const Fitter = () => {
    const { camera } = useThree();
    useEffect(() => {
      if (!bbox || !(camera instanceof THREE.PerspectiveCamera)) return;
      const scaled = bbox.clone();
      scaled.min.multiplyScalar(urnScale);
      scaled.max.multiplyScalar(urnScale);
      simpleFit(camera as THREE.PerspectiveCamera, controlsRef.current, scaled, 2.0);
    }, [bbox, urnScale, camera]);
    return null;
  };
  const ControlUpdater = () => {
    useFrame(() => {
      const controls = controlsRef.current;
      if (controls && typeof controls.update === 'function') {
        controls.update();
      }
    });
    return null;
  };
  return (
    <div
      ref={containerRef}
      className="relative w-full h-[520px] rounded-xl overflow-hidden border border-neutral-200"
    >
      {/* Overlay controls; pointer-events-none prevents blocking the canvas. */}
      <div className="absolute left-2 top-2 z-10 pointer-events-none">
        <div className="flex flex-col gap-1">
          <button
            onClick={doRefit}
            className="text-xs px-2 py-1 bg-white/90 border rounded shadow pointer-events-auto"
          >
            Reset View
          </button>
          <div className="bg-white/90 backdrop-blur px-2 py-1 rounded-md border text-xs flex items-center gap-1 pointer-events-auto">
            <span>Face</span>
            <select
              className="border rounded px-1 py-0.5"
              value={requestedFace}
              onChange={(e) => setFace(e.target.value as FaceCode)}
            >
              {['+X', '-X', '+Y', '-Y', '+Z', '-Z'].map((f) => (
                <option key={f} value={f}>
                  {f}
                </option>
              ))}
            </select>
            <span className="ml-2">nudge (mm)</span>
            <input
              type="number"
              step="0.5"
              className="w-14 border rounded px-1 py-0.5"
              value={faceNudge.x}
              onChange={(e) => setFaceNudge((v) => ({ ...v, x: parseFloat(e.target.value || '0') }))}
            />
            <input
              type="number"
              step="0.5"
              className="w-14 border rounded px-1 py-0.5"
              value={faceNudge.y}
              onChange={(e) => setFaceNudge((v) => ({ ...v, y: parseFloat(e.target.value || '0') }))}
            />
          </div>
        </div>
      </div>
      <Canvas
        key={urnId || 'no-urn'}
        shadows
        camera={{ fov: 44 }}
        eventSource={containerRef}
        eventPrefix="client"
        style={{ width: '100%', height: '100%', touchAction: 'none' }}
      >
        {/* Background colour */}
        <color attach="background" args={['#f6f6f6']} />
        {/* Lights */}
        <ambientLight intensity={0.35} />
        <directionalLight
          position={[3, 5, 6]}
          intensity={1.15}
          castShadow
          shadow-mapSize-width={1024}
          shadow-mapSize-height={1024}
        />
        <pointLight position={[-3.2, -2, 4.2]} intensity={0.9} />
        <hemisphereLight intensity={0.4} groundColor={new THREE.Color(0x404040)} />
        {/* Urn mesh */}
        {urn && urn.stl && (
          <UrnMesh
            stlPath={resolveSTL(urn.stl)}
            orientation={urn.orientation}
            onReady={({ bbox, scale }) => {
              setBbox(bbox);
              setUrnScale(scale);
              setStlError(null);
            }}
            onError={(e) => setStlError(String(e))}
          />
        )}
        {/* Fit camera */}
        <Fitter />
        {/* Relief plane */}
        {urn && imageDataUrl && bbox && (() => {
          const { pos, quat, targetW, targetH } = facePlacement(bbox, requestedFace);
          return (
            <group position={[pos.x * urnScale, pos.y * urnScale, pos.z * urnScale]} quaternion={quat}>
              <ReliefPlane
                image={imageDataUrl}
                params={params}
                target={urn.target}
                faceBoxMeters={{ w: targetW * urnScale, h: targetH * urnScale }}
                autoRotateZDeg={autoRotateZDeg}
                faceNudgeMm={faceNudge}
              />
            </group>
          );
        })()}
        {/* Orbit controls imported from @react-three/drei.  makeDefault
            registers this instance as the default controls so that
            react-three-fiber uses it for event handling. */}
        <OrbitControls
          ref={controlsRef}
          makeDefault
          enableDamping
          dampingFactor={0.12}
          enableRotate
          enableZoom
          enablePan
        />
        <ControlUpdater />
      </Canvas>
      {/* Display STL errors if any */}
      {stlError && (
        <div className="absolute left-2 bottom-2 text-xs px-2 py-1 rounded bg-red-50 border border-red-200 text-red-700 pointer-events-auto">
          STL error (see console): {String(stlError)}
        </div>
      )}
    </div>
  );
}<|MERGE_RESOLUTION|>--- conflicted
+++ resolved
@@ -113,45 +113,25 @@
   switch (face) {
     case '+X':
       pos.x = bbox.max.x + eps;
-<<<<<<< HEAD
-      normal.set(1, 0, 0);
-      up.set(0, 1, 0);
-=======
       rot.set(0, Math.PI / 2, 0);
->>>>>>> f94a16a0
       targetW = size.z;
       targetH = size.y;
       break;
     case '-X':
       pos.x = bbox.min.x - eps;
-<<<<<<< HEAD
-      normal.set(-1, 0, 0);
-      up.set(0, 1, 0);
-=======
       rot.set(0, -Math.PI / 2, 0);
->>>>>>> f94a16a0
       targetW = size.z;
       targetH = size.y;
       break;
     case '+Y':
       pos.y = bbox.max.y + eps;
-<<<<<<< HEAD
-      normal.set(0, 1, 0);
-      up.set(0, 0, -1);
-=======
       rot.set(-Math.PI / 2, 0, 0);
->>>>>>> f94a16a0
       targetW = size.x;
       targetH = size.z;
       break;
     case '-Y':
       pos.y = bbox.min.y - eps;
-<<<<<<< HEAD
-      normal.set(0, -1, 0);
-      up.set(0, 0, 1);
-=======
       rot.set(Math.PI / 2, 0, 0);
->>>>>>> f94a16a0
       targetW = size.x;
       targetH = size.z;
       break;
